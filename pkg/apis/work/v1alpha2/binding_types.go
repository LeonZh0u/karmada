--- conflicted
+++ resolved
@@ -154,8 +154,6 @@
 	// +optional
 	Suspension *policyv1alpha1.Suspension `json:"suspension,omitempty"`
 
-<<<<<<< HEAD
-=======
 	// PreserveResourcesOnDeletion controls whether resources should be preserved on the
 	// member clusters when the binding object is deleted.
 	// If set to true, resources will be preserved on the member clusters.
@@ -163,16 +161,9 @@
 	// This setting applies to all Work objects created under this binding object.
 	// +optional
 	PreserveResourcesOnDeletion *bool `json:"preserveResourcesOnDeletion,omitempty"`
->>>>>>> 0c24783e
 	// NominatedClusters represent target member clusters where the preempting resource can be deployed.
 	// +optional
 	NominatedClusters []TargetCluster `json:"nominatedClusters,omitempty"`
-
-	// PreemptionPolicy is the Policy for preempting resource bindings
-	// One of Never, PreemptLowerPriority.
-	// Defaults to Never if unset.
-	// +optional
-	PreemptionPolicy *corev1.PreemptionPolicy `json:"preemptionPolicy,omitempty"`
 }
 
 // ObjectReference contains enough information to locate the referenced object inside current cluster.
